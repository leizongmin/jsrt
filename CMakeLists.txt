cmake_minimum_required(VERSION 3.10)
project(jsrt C)
set(CMAKE_C_STANDARD 11)
set(CMAKE_CXX_FLAGS "-Wall -Wextra")
set(CMAKE_CFLAGS "-Wall -Wextra")

# optimization flags
if(CMAKE_BUILD_TYPE STREQUAL "Release")
    set(CMAKE_C_FLAGS "${CMAKE_C_FLAGS}")
    set(CMAKE_EXE_LINKER_FLAGS "${CMAKE_EXE_LINKER_FLAGS} -s")
endif()

# debug flags
if(CMAKE_BUILD_TYPE STREQUAL "Debug")
    set(CMAKE_C_FLAGS "${CMAKE_C_FLAGS} -DDEBUG")

    # enable address sanitizer
    if(ENABLE_ASAN)
        set(CMAKE_C_FLAGS "${CMAKE_C_FLAGS} -fsanitize=address -fno-omit-frame-pointer")
        set(CMAKE_EXE_LINKER_FLAGS "${CMAKE_EXE_LINKER_FLAGS} -fsanitize=address")
    endif()
endif()

# enable coverage
if(ENABLE_COVERAGE)
    set(CMAKE_C_FLAGS "${CMAKE_C_FLAGS} -fprofile-arcs -ftest-coverage")
    set(CMAKE_EXE_LINKER_FLAGS "${CMAKE_EXE_LINKER_FLAGS} -fprofile-arcs -ftest-coverage")
endif()

<<<<<<< HEAD
# Find libffi for enhanced FFI support
find_package(PkgConfig QUIET)
if(PkgConfig_FOUND)
    pkg_check_modules(LIBFFI QUIET libffi)
endif()

# Optional: Enable libffi integration
option(ENABLE_LIBFFI "Enable libffi integration for robust FFI calling conventions" ${LIBFFI_FOUND})

if(ENABLE_LIBFFI AND LIBFFI_FOUND)
    message(STATUS "libffi support enabled")
    add_definitions(-DHAVE_LIBFFI=1)
    include_directories(${LIBFFI_INCLUDE_DIRS})
    set(FFI_LIBRARIES ${LIBFFI_LIBRARIES})
else()
    message(STATUS "libffi support disabled - using basic calling conventions")
    set(FFI_LIBRARIES "")
endif()
=======
include_directories(src deps/quickjs deps/libuv/include deps/libuv/src deps/readline)

# Read jsrt version from VERSION file
file(STRINGS VERSION JSRT_VERSION)
>>>>>>> ec9c4a69

# build libquickjs
set(QUICKJS_LIB_FILES
    deps/quickjs/cutils.c
    deps/quickjs/dtoa.c
    deps/quickjs/libregexp.c
    deps/quickjs/libunicode.c
    deps/quickjs/quickjs-libc.c
    deps/quickjs/quickjs.c
    )
add_library(quickjs STATIC ${QUICKJS_LIB_FILES})
file(STRINGS deps/quickjs/VERSION QUICKJS_VERSION)
target_compile_definitions(quickjs PRIVATE CONFIG_VERSION="${QUICKJS_VERSION}" _GNU_SOURCE)

# build qjs and qjsc, use flag -DBUILD_QJS=ON to enable
option(BUILD_QJS "Build qjs and qjsc executable" OFF)
if(BUILD_QJS)
    add_executable(qjsc deps/quickjs/qjsc.c deps/quickjs/quickjs-libc.c)
    target_compile_definitions(qjsc PRIVATE CONFIG_VERSION="${QUICKJS_VERSION}" _GNU_SOURCE)
    target_link_libraries(qjsc quickjs ${JSRT_PLATFORM_LIBS})
    # build qjsrepl.c
    add_custom_command(OUTPUT qjsrepl.c
    COMMAND qjsc -c -o qjsrepl.c -m ${CMAKE_CURRENT_SOURCE_DIR}/deps/quickjs/repl.js
    DEPENDS qjsc)
    set_source_files_properties(qjsrepl.c PROPERTIES GENERATED TRUE)
    # build qjs
    add_executable(qjs deps/quickjs/qjs.c qjsrepl.c deps/quickjs/quickjs-libc.c)
    target_compile_definitions(qjs PRIVATE CONFIG_VERSION="${QUICKJS_VERSION}" _GNU_SOURCE)
    target_link_libraries(qjs quickjs ${JSRT_PLATFORM_LIBS})
endif()

# build libuv
add_subdirectory(deps/libuv)

# Try to find system readline with robust detection
set(READLINE_WORKING FALSE)

# First try pkg-config
find_package(PkgConfig QUIET)
if(PkgConfig_FOUND)
    pkg_check_modules(READLINE QUIET readline)
    if(READLINE_FOUND)
        set(READLINE_TEST_LIBRARIES ${READLINE_LIBRARIES})
        set(READLINE_TEST_INCLUDE_DIRS ${READLINE_INCLUDE_DIRS})
    endif()
endif()

# If pkg-config didn't work, try manual detection
if(NOT READLINE_FOUND)
    find_library(READLINE_LIBRARY NAMES readline)
    find_path(READLINE_INCLUDE_DIR readline/readline.h)
    if(READLINE_LIBRARY AND READLINE_INCLUDE_DIR)
        set(READLINE_TEST_LIBRARIES ${READLINE_LIBRARY})
        set(READLINE_TEST_INCLUDE_DIRS ${READLINE_INCLUDE_DIR})
        
        # Also try to find termcap/ncurses which readline usually depends on
        find_library(TERMCAP_LIBRARY NAMES termcap ncurses)
        if(TERMCAP_LIBRARY)
            list(APPEND READLINE_TEST_LIBRARIES ${TERMCAP_LIBRARY})
        endif()
        
        set(READLINE_FOUND TRUE)
    endif()
endif()

# If we found readline candidates, test if they actually work
if(READLINE_FOUND)
    include(CheckCSourceCompiles)
    set(CMAKE_REQUIRED_LIBRARIES ${READLINE_TEST_LIBRARIES})
    set(CMAKE_REQUIRED_INCLUDES ${READLINE_TEST_INCLUDE_DIRS})
    
    check_c_source_compiles("
        #include <stdio.h>
        #include <readline/readline.h>
        #include <readline/history.h>
        int main() {
            char *line = readline(\"test: \");
            if (line) {
                add_history(line);
                rl_on_new_line();
                rl_redisplay();
                free(line);
            }
            return 0;
        }
    " READLINE_COMPILES_AND_LINKS)
    
    if(READLINE_COMPILES_AND_LINKS)
        set(READLINE_WORKING TRUE)
        set(READLINE_LIBRARIES ${READLINE_TEST_LIBRARIES})
        set(READLINE_INCLUDE_DIRS ${READLINE_TEST_INCLUDE_DIRS})
        message(STATUS "Using system readline (verified working)")
    else()
        message(STATUS "System readline found but doesn't work properly")
        set(READLINE_WORKING FALSE)
    endif()
    
    # Clean up test variables
    unset(CMAKE_REQUIRED_LIBRARIES)
    unset(CMAKE_REQUIRED_INCLUDES)
endif()

if(READLINE_WORKING)
    # Use system readline
    add_library(readline INTERFACE)
    target_link_libraries(readline INTERFACE ${READLINE_LIBRARIES})
    target_include_directories(readline INTERFACE ${READLINE_INCLUDE_DIRS})
    target_compile_definitions(readline INTERFACE HAVE_READLINE=1)
else()
    # Provide a minimal readline replacement
    message(STATUS "Using minimal readline fallback")
    add_library(readline STATIC src/minimal_readline.c)
    target_include_directories(readline PUBLIC src)
    target_compile_definitions(readline PUBLIC MINIMAL_READLINE=1)
endif()

# Platform-specific libraries
if(WIN32)
    # Windows doesn't need dl, m is built into MSVCRT, pthread is handled by libuv
    set(JSRT_PLATFORM_LIBS)
else()
<<<<<<< HEAD
    # Unix/Linux/macOS need these libraries
    set(JSRT_PLATFORM_LIBS dl m pthread)
    include_directories(src deps/quickjs deps/libuv/include deps/libuv/src)
=======
    # Unix/Linux systems need these libraries (readline now built statically)
    set(JSRT_PLATFORM_LIBS dl m pthread termcap)
>>>>>>> ec9c4a69
endif()

# build jsrt
file(GLOB_RECURSE JSRT_STD_FILES "src/std/*.c")
file(GLOB_RECURSE JSRT_UTIL_FILES "src/util/*.c")
set(JSRT_LIB_FILES
    ${JSRT_STD_FILES}
    ${JSRT_UTIL_FILES}
    src/jsrt.c
    src/repl.c
    src/runtime.c)
set(JSRT_LINK_LIBS
    jsrtcore
    quickjs
    uv_a
<<<<<<< HEAD
    ${JSRT_PLATFORM_LIBS}
    ${FFI_LIBRARIES})
=======
    readline
    ${JSRT_PLATFORM_LIBS})
>>>>>>> ec9c4a69
add_library(jsrtcore STATIC ${JSRT_LIB_FILES})
target_compile_definitions(jsrtcore PRIVATE READLINE_LIBRARY)
target_include_directories(jsrtcore PRIVATE deps/readline)
target_compile_definitions(jsrtcore PRIVATE JSRT_VERSION="${JSRT_VERSION}")
target_link_libraries(jsrtcore PRIVATE readline)
add_executable(jsrt src/main.c src/build.c)
target_compile_definitions(jsrt PRIVATE JSRT_VERSION="${JSRT_VERSION}")
target_link_libraries(jsrt ${JSRT_LINK_LIBS})

# build jsrt test
enable_testing()
file(GLOB_RECURSE JSRT_TEST_LIB_FILES "test/*.c")
add_executable(jsrt_test_js ${JSRT_TEST_LIB_FILES})
# testing js files - include both .js and .mjs files
file(GLOB_RECURSE JSRT_TEST_JS_FILES "test/test_*.js" "test/test_*.mjs")
target_compile_definitions(jsrt_test_js PRIVATE JSRT_VERSION="${JSRT_VERSION}")
target_link_libraries(jsrt_test_js PRIVATE ${JSRT_LINK_LIBS})
add_test(NAME jsrt_test_js COMMAND jsrt_test_js ${JSRT_TEST_JS_FILES})
set_tests_properties(jsrt_test_js PROPERTIES
    WORKING_DIRECTORY ${CMAKE_SOURCE_DIR}
    OUTPUT_ON_FAILURE ON)<|MERGE_RESOLUTION|>--- conflicted
+++ resolved
@@ -27,7 +27,6 @@
     set(CMAKE_EXE_LINKER_FLAGS "${CMAKE_EXE_LINKER_FLAGS} -fprofile-arcs -ftest-coverage")
 endif()
 
-<<<<<<< HEAD
 # Find libffi for enhanced FFI support
 find_package(PkgConfig QUIET)
 if(PkgConfig_FOUND)
@@ -46,12 +45,11 @@
     message(STATUS "libffi support disabled - using basic calling conventions")
     set(FFI_LIBRARIES "")
 endif()
-=======
+
 include_directories(src deps/quickjs deps/libuv/include deps/libuv/src deps/readline)
 
 # Read jsrt version from VERSION file
 file(STRINGS VERSION JSRT_VERSION)
->>>>>>> ec9c4a69
 
 # build libquickjs
 set(QUICKJS_LIB_FILES
@@ -173,14 +171,9 @@
     # Windows doesn't need dl, m is built into MSVCRT, pthread is handled by libuv
     set(JSRT_PLATFORM_LIBS)
 else()
-<<<<<<< HEAD
     # Unix/Linux/macOS need these libraries
-    set(JSRT_PLATFORM_LIBS dl m pthread)
+    set(JSRT_PLATFORM_LIBS dl m pthread termcap)
     include_directories(src deps/quickjs deps/libuv/include deps/libuv/src)
-=======
-    # Unix/Linux systems need these libraries (readline now built statically)
-    set(JSRT_PLATFORM_LIBS dl m pthread termcap)
->>>>>>> ec9c4a69
 endif()
 
 # build jsrt
@@ -196,13 +189,9 @@
     jsrtcore
     quickjs
     uv_a
-<<<<<<< HEAD
+    readline
     ${JSRT_PLATFORM_LIBS}
     ${FFI_LIBRARIES})
-=======
-    readline
-    ${JSRT_PLATFORM_LIBS})
->>>>>>> ec9c4a69
 add_library(jsrtcore STATIC ${JSRT_LIB_FILES})
 target_compile_definitions(jsrtcore PRIVATE READLINE_LIBRARY)
 target_include_directories(jsrtcore PRIVATE deps/readline)
